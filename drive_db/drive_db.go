// drive_sync syncs Google Drive metadata to a local LevelDB database and provides methods to query it.

package drive_db

import (
	"bytes"
	"encoding/json"
	"flag"
	"fmt"
	"io/ioutil"
	"log"
	"sync"
	"time"

	gdrive "code.google.com/p/google-api-go-client/drive/v2"
	"github.com/asjoyner/fuse_gdrive/lru"
	"github.com/golang/groupcache/singleflight"
	"github.com/syndtr/goleveldb/leveldb"
	"github.com/syndtr/goleveldb/leveldb/errors"
	"github.com/syndtr/goleveldb/leveldb/filter"
	"github.com/syndtr/goleveldb/leveldb/opt"
	"github.com/syndtr/goleveldb/leveldb/util"
)

const downloadUrlLifetime = time.Duration(time.Hour * 12)

<<<<<<< HEAD
var debugDriveDB = flag.Bool("drivedb.debug", false, "print debug statements from the drive_db package and debug enable HTTP handlers which can leak all your data via HTTP.")
=======
var debugDriveDB = flag.Bool("drivedb.debug", false, "print debug statements from the drive_db package")
var logChanges = flag.Bool("logchanges", false, "Log json encoded metadata as it is fetched from Google Drive.")
>>>>>>> f367d01d

type debugging bool

var debug debugging

func (d debugging) Printf(format string, args ...interface{}) {
	if d {
		log.Printf(format, args...)
	}
}

// encode returns the item encoded into []byte.
func encode(item interface{}) ([]byte, error) {
	var buf bytes.Buffer
	enc := json.NewEncoder(&buf)
	err := enc.Encode(item)
	return buf.Bytes(), err
}

// decode decodes the data buffer into the item.
func decode(data []byte, item interface{}) error {
	dec := json.NewDecoder(bytes.NewBuffer(data))
	return dec.Decode(item)
}

type File struct {
	*gdrive.File
	Inode                 uint64
	Children              []uint64 // inodes of children
	cachedDownloadUrl     string
	cachedDownloadUrlTime time.Time
}

type CheckPoint struct {
	LastChangeID int64
	LastInode    uint64
}

type DriveDB struct {
	sync.Mutex
	service      *gdrive.Service
	db           *leveldb.DB
	syncmu       sync.Mutex
	synced       *sync.Cond
	iters        sync.WaitGroup
	cpt          CheckPoint
	changes      chan *gdrive.ChangeList
	lruCache     *lru.Cache // inode to *File
	pollInterval time.Duration
<<<<<<< HEAD
	sf           singleflight.Group
=======
	dbpath       string
>>>>>>> f367d01d
}

// NewDriveDB creates a new DriveDB and starts syncing.
func NewDriveDB(svc *gdrive.Service, filepath string, pollInterval time.Duration) (*DriveDB, error) {
	if *debugDriveDB {
		debug = true
	}

	o := &opt.Options{
		Filter: filter.NewBloomFilter(10),
		Strict: opt.StrictAll,
	}
	db, err := leveldb.OpenFile(filepath, o)
	if err != nil {
		if _, ok := err.(*errors.ErrCorrupted); ok {
			log.Printf("recovering leveldb: %v", err)
			db, err = leveldb.RecoverFile(filepath, o)
			if err != nil {
				log.Printf("failed to recover leveldb: %v", err)
				return nil, err
			}
		} else {
			log.Printf("failed to open leveldb: %v", err)
			return nil, err
		}
	}

	d := &DriveDB{
		service:      svc,
		db:           db,
		lruCache:     lru.New(int(1000)), // make the value tunable
		changes:      make(chan *gdrive.ChangeList, 200),
		pollInterval: pollInterval,
		dbpath:       filepath,
	}

	// Get saved checkpoint.
	err = d.get(internalKey("checkpoint"), &d.cpt)
	if err != nil {
		log.Printf("error reading checkpoint: %v", err)
		d.cpt.LastInode = 1000 // start high, to allow "special" inodes
	}
	err = d.writeCheckpoint(nil)
	if err != nil {
		return nil, fmt.Errorf("could not write checkpoint: %v", err)
	}
	debug.Printf("Recovered from checkpoint: %+v", d.cpt)

	d.synced = sync.NewCond(&d.syncmu)

	go d.sync()
	go d.pollForChanges()
	if debug {
		registerDebugHandles(*d) // in http_handlers.go
	}
	return d, nil
}

// LevelDB key helpers. Key prefixes are 3 chars and ":".
func internalKey(key string) []byte {
	return []byte("int:" + key)
}

func fileIdToInodeKey(key string) []byte {
	return []byte("f2i:" + key)
}

func inodeToFileIdKey(key uint64) []byte {
	return []byte("i2f:" + fmt.Sprintf("%d", key))
}

func fileKey(key string) []byte {
	return []byte("fid:" + key)
}

func childKey(key string) []byte {
	return []byte("kid:" + key)
}

func rootKey(key string) []byte {
	return []byte("rtf:" + key)
}

func deKey(key string) string {
	return key[4:]
}

// get retrives a single key from the database.
func (d *DriveDB) get(key []byte, item interface{}) error {
	data, err := d.db.Get(key, nil)
	if err != nil {
		return err
	}
	return decode(data, item)
}

// writeCheckpoint writes the checkpoint to the db, optionally using a batch.
func (d *DriveDB) writeCheckpoint(batch *leveldb.Batch) error {
	d.Lock()
	cpt := d.cpt
	d.Unlock()
	bytes, err := encode(cpt)
	if err != nil {
		log.Printf("error encoding checkpoint: %v", err)
		return err
	}
	if batch != nil {
		batch.Put(internalKey("checkpoint"), bytes)
		return nil
	}
	return d.db.Put(internalKey("checkpoint"), bytes, nil)
}

// lastChangeId() returns the last changeID recorded in the checkpoint.
func (d *DriveDB) lastChangeId() int64 {
	d.Lock()
	defer d.Unlock()
	return d.cpt.LastChangeID
}

// setLastChangeId sets the lastChangeId in the checkpoint.
// It does not commit to leveldb; use writeCheckpoint to do that.
func (d *DriveDB) setLastChangeId(id int64) {
	d.Lock()
	defer d.Unlock()
	d.cpt.LastChangeID = id
}

// nextInode allocates a new inode number and updates the checkpoint, including writing to leveldb.
func (d *DriveDB) nextInode(batch *leveldb.Batch) (uint64, error) {
	var inode uint64
	d.Lock()
	d.cpt.LastInode++
	inode = d.cpt.LastInode
	d.Unlock()
	return inode, d.writeCheckpoint(batch)
}

// InodeForFileId returns a File's inode number, given its ID.
// Allocates a new inode number if needed, and commits immediately
// to leveldb.
func (d *DriveDB) InodeForFileId(fileId string) (uint64, error) {
	key := "inf:" + fileId
	v, err := d.sf.Do(key, func() (interface{}, error) {
		return d.inodeForFileIdImpl(fileId)
	})
	return v.(uint64), err
}

func (d *DriveDB) inodeForFileIdImpl(fileId string) (uint64, error) {
	var inode uint64
	err := d.get(fileIdToInodeKey(fileId), &inode)
	if err == nil {
		// return what we have.
		return inode, nil
	}

	batch := new(leveldb.Batch)

	// allocate an inode number
	inode, err = d.nextInode(batch)
	if err != nil {
		return 0, err
	}

	encodedInode, err := encode(inode)
	if err != nil {
		return 0, err
	}

	encodedFileId, err := encode(fileId)
	if err != nil {
		return 0, err
	}

	// Create forward and reverse mappings.
	batch.Put(fileIdToInodeKey(fileId), encodedInode)
	batch.Put(inodeToFileIdKey(inode), encodedFileId)
	err = d.db.Write(batch, nil)
	if err != nil {
		return 0, err
	}
	return inode, nil
}

// AllFileIds returns the IDs of all Google Drive file objects currently stored.
func (d *DriveDB) AllFileIds() ([]string, error) {
	var ids []string
	// We can't Close() until all iterators are released.
	// TODO: this can still be racy with Close(), fix that.
	d.iters.Add(1)
	iter := d.db.NewIterator(util.BytesPrefix(fileKey("")), nil)
	for iter.Next() {
		ids = append(ids, deKey(string(iter.Key())))
	}
	iter.Release()
	d.iters.Done()
	return ids, iter.Error()
}

// RootFileIds returns the IDs of all Google Drive file objects at the root.
func (d *DriveDB) RootFileIds() ([]string, error) {
	var ids []string
	d.iters.Add(1)
	iter := d.db.NewIterator(util.BytesPrefix(rootKey("")), nil)
	for iter.Next() {
		ids = append(ids, deKey(string(iter.Key())))
	}
	iter.Release()
	d.iters.Done()
	return ids, iter.Error()
}

// RootInodes returns the inodes of all Google Drive file objects that are
// children of the root.
func (d *DriveDB) RootInodes() ([]uint64, error) {
	f, ok := d.lruCache.Get("rootInodes")
	if ok {
		return f.([]uint64), nil
	}

	var ids []uint64
	fids, err := d.RootFileIds()
	if err != nil {
		return ids, err
	}
	for _, fid := range fids {
		inode, err := d.InodeForFileId(fid)
		if err == nil {
			ids = append(ids, inode)
		}
	}

	d.lruCache.Add("rootInodes", ids)
	return ids, nil
}

// ChildFileIds returns the IDs of all Files that have parent refs to the given file.
func (d *DriveDB) ChildFileIds(fileId string) ([]string, error) {
	var ids []string
	d.iters.Add(1)
	batch := new(leveldb.Batch)
	iter := d.db.NewIterator(util.BytesPrefix(childKey(fileId)), nil)
	for iter.Next() {
		pidcid := deKey(string(iter.Key()))
		cid := pidcid[len(fileId)+1:]
		found, err := d.db.Has(fileKey(cid), nil)
		if err == nil && found {
			ids = append(ids, cid)
		} else {
			batch.Delete(iter.Key())
		}
	}
	iter.Release()
	d.iters.Done()
	if batch.Len() > 0 {
		err := d.db.Write(batch, nil)
		if err != nil {
			log.Printf("error writing to db: %v", err)
		}
	}
	return ids, iter.Error()
}

// FileById returns a File, given its ID.
func (d *DriveDB) FileById(fileId string) (*gdrive.File, error) {
	var res gdrive.File
	err := d.get(fileKey(fileId), &res)
	if err != nil {
		return nil, err
	}
	return &res, nil
}

// FileIdForInode returns the FileId associated with a given inode.
func (d *DriveDB) FileIdForInode(inode uint64) (string, error) {
	var fileId string
	err := d.get(inodeToFileIdKey(inode), &fileId)
	if err != nil {
		log.Printf("FileIdForInode: %v: %v", inode, err)
		return "", err
	}
	return fileId, nil
}

// FileByInode
func (d *DriveDB) FileByInode(inode uint64) (*File, error) {
	f, ok := d.lruCache.Get(inode)
	if ok {
		return f.(*File), nil
	}

	fileId, err := d.FileIdForInode(inode)
	if err != nil {
		return nil, err
	}

	gdriveFile, err := d.FileById(fileId)
	if err != nil {
		return nil, fmt.Errorf("unknown fileId %v: %v", fileId, err)
	}

	file := File{gdriveFile, 0, nil, "", time.Time{}}
	file.Inode, err = d.InodeForFileId(fileId)
	if err != nil {
		return nil, fmt.Errorf("no inode for %v: %v", fileId, err)
	}

	childFileIds, err := d.ChildFileIds(fileId)
	if err != nil {
		return nil, fmt.Errorf("error getting children of fileId %v: %v", fileId, err)
	}
	file.Children = make([]uint64, len(childFileIds))
	for i, fileId := range childFileIds {
		inode, err := d.InodeForFileId(fileId)
		if err != nil {
			return nil, fmt.Errorf("error getting inode of child %v: %v", fileId, err)
		}
		file.Children[i] = inode
	}

	d.lruCache.Add(inode, &file)
	return &file, nil
}

// Refresh the file object of the given fileId
func (d *DriveDB) Refresh(fileId string) (*File, error) {
	f, err := d.service.Files.Get(fileId).Do()
	if err != nil {
		return &File{}, err
	}
	return d.UpdateFile(nil, f)
}

// The DownloadUrl has a finite lifetime, this ensures we have a fresh cached copy
// hint: "403 Forbidden" is returned when it has expired
func (d *DriveDB) FreshDownloadUrl(f *File) string {
	if f.DownloadUrl == "" {
		return ""
	}
	if time.Since(f.cachedDownloadUrlTime) < downloadUrlLifetime {
		return f.cachedDownloadUrl
	}
	log.Printf("Refreshing DownloadUrl for %v", f.Title)
	fresh, err := d.service.Files.Get(f.Id).Do()
	if err != nil {
		log.Printf("Failed to refresh DownloadUrl: %v", err)
		return f.DownloadUrl
	}
	f.cachedDownloadUrl = fresh.DownloadUrl
	f.cachedDownloadUrlTime = time.Now()
	log.Printf("Cached DownloadUrl for %v for %v", f.Title, downloadUrlLifetime)
	return fresh.DownloadUrl
}

func (d *DriveDB) RemoveFile(f *gdrive.File) error {
	if f == nil {
		return nil
	}
	return d.RemoveFileById(f.Id, nil)
}

func (d *DriveDB) RemoveFileById(fileId string, batch *leveldb.Batch) error {
	if batch == nil {
		batch = new(leveldb.Batch)
	}
	// delete the file itself.
	batch.Delete(fileKey(fileId))
	// clear the inode cache.
	inode, err := d.InodeForFileId(fileId)
	if err == nil {
		// remove from the cache
		d.lruCache.Remove(inode)
	}
	// delete the inode mappings.
	batch.Delete(fileIdToInodeKey(fileId))
	batch.Delete(inodeToFileIdKey(inode))
	// delete any "root object" ref
	batch.Delete(rootKey(fileId))
	// also delete all of its child refs
	d.iters.Add(1)
	iter := d.db.NewIterator(util.BytesPrefix(childKey(fileId)), nil)
	for iter.Next() {
		batch.Delete(iter.Key())
	}
	iter.Release()
	d.iters.Done()
	// and delete any parents' refs to it.
	f, err := d.FileById(fileId)
	if err == nil && f != nil {
		for _, pr := range f.Parents {
			batch.Delete(childKey(pr.Id + ":" + fileId))
		}
	}
	err = d.db.Write(batch, nil)
	if err != nil {
		return err
	}
	return nil
}

// UpdateFile commits a gdrive.File to levelDB, updating all mappings and allocating inodes if needed.
func (d *DriveDB) UpdateFile(batch *leveldb.Batch, f *gdrive.File) (*File, error) {
	if f == nil {
		return &File{}, fmt.Errorf("cannot update nil File")
	}
	fileId := f.Id
	bytes, err := encode(f)
	if err != nil {
		return &File{}, fmt.Errorf("error encoding file %v: %v", fileId, err)
	}

	b := batch
	if b == nil {
		b = new(leveldb.Batch)
	}

	// Wipe the lru cache. We'll re-read elsewhere if needed.
	inode, err := d.InodeForFileId(fileId)
	if err != nil {
		return &File{}, fmt.Errorf("error allocating inode for fileid %v: %v", fileId, err)
	} else {
		d.lruCache.Remove(inode)
	}

	// write the file itself.
	b.Put(fileKey(fileId), bytes)

	// Maintain child references
	for _, pr := range f.Parents {
		if pr.IsRoot {
			b.Put(rootKey(fileId), []byte{}) // we care only about the key
		} else {
			b.Put(childKey(pr.Id+":"+fileId), []byte{}) // we care only about the key
		}
	}

	// Write now if no batch was supplied.
	if batch == nil {
		err := d.db.Write(b, nil)
		if err != nil {
			return &File{}, err
		}
	}

	file := File{f, inode, nil, "", time.Time{}}
	return &file, nil
}

func (d *DriveDB) FlushCachedInode(inode uint64) {
	d.lruCache.Remove(inode)
}

// pollForChanges is a background goroutine to poll Drive for changes.
func (d *DriveDB) pollForChanges() {
	poll := make(chan struct{})
	//var trigger struct{}
	pollTime := time.NewTicker(d.pollInterval).C

	d.readChanges()
	for {
		select {
		case <-pollTime:
			d.readChanges()
		case <-poll:
			d.readChanges()
		}
	}
}

// readChanges is called by pollForChanges to grab all new metadata changes from Drive
func (d *DriveDB) readChanges() {
	l := d.service.Changes.List().IncludeDeleted(true).IncludeSubscribed(true).MaxResults(1000)
	lastChangeId := d.lastChangeId()

	if lastChangeId > 0 {
		l.StartChangeId(lastChangeId + 1)
	}

<<<<<<< HEAD
	debug.Printf("Querying Google Drive for changes since %d.", lastChangeId)
	for {
=======
	var filenum int
	for {
		filenum++
		debug.Printf("Querying Google Drive for changes from change %d.", lastChangeId+1)
>>>>>>> f367d01d
		c, err := l.Do()
		if err != nil {
			log.Printf("sync error: %v", err)
			return
		}
		debug.Printf("Response from Drive contains %d changes of %d", len(c.Items), c.LargestChangeId)
		if *logChanges {
			filename := fmt.Sprintf("%s/changes.out.%d", d.dbpath, filenum)
			data, _ := encode(c)
			ioutil.WriteFile(filename, data, 0700)
		}

		// Process the changelist.
		d.changes <- c

		if len(c.Items) == 0 {
			return
		}

		// Go to the next page, or next syncid.
		if c.NextPageToken != "" {
			l.PageToken(c.NextPageToken)
		} else {
			return
		}
	}
}

// processChange applies a ChangeList to the database.
func (d *DriveDB) processChange(c *gdrive.ChangeList) error {
	if c == nil {
		return nil
	}

	// If we read zero items, there's no work to do, and we're probably synced.
	if len(c.Items) == 0 {
		if d.lastChangeId() >= c.LargestChangeId {
			d.synced.Broadcast()
		}
		return nil
	}

	log.Printf("processing %v/%v, %v changes", d.lastChangeId(), c.LargestChangeId, len(c.Items))

	batch := new(leveldb.Batch)
	for _, i := range c.Items {
		batch.Reset()
		// Wipe the lru cache for this file. We'll re-read elsewhere if needed.
		inode, err := d.InodeForFileId(i.FileId)
		if err != nil && inode > 0 {
			d.lruCache.Remove(inode)
		}
		// Update leveldb.
		// TODO: don't delete trashed/hidden files? ".trash" folder?
		if i.Deleted || i.File.Labels.Trashed || i.File.Labels.Hidden {
			d.RemoveFileById(i.FileId, batch)
		} else {
			d.UpdateFile(batch, i.File)
		}
		// Update the checkpoint, which now encompasses one additional change.
		d.setLastChangeId(i.Id)
		err = d.writeCheckpoint(batch)
		if err != nil {
			return err
		}
		// Commit
		err = d.db.Write(batch, nil)
		if err != nil {
			return err
		}
	}
	d.lruCache.Remove("rootInodes")
	// Signal we're synced, if we are.
	if d.lastChangeId() >= c.LargestChangeId {
		d.synced.Broadcast()
	}
	return nil
}

// sync is a background goroutine to sync drive data.
func (d *DriveDB) sync() {
	var c *gdrive.ChangeList
	for {
		c = <-d.changes
		err := d.processChange(c)
		if err != nil {
			// TODO: figure out how to recover from the error.
			log.Printf("sync error: %v", err)
		}
	}
}

// WaitUntilSynced blocks until are are synced with Drive.
func (d *DriveDB) WaitUntilSynced() {
	d.synced.L.Lock()
	d.synced.Wait()
	d.synced.L.Unlock()
}

// Close closes DriveDB, waiting until all iterators are closed.
func (d *DriveDB) Close() {
	d.iters.Wait()
	d.db.Close()
	d.db = nil
}<|MERGE_RESOLUTION|>--- conflicted
+++ resolved
@@ -24,12 +24,8 @@
 
 const downloadUrlLifetime = time.Duration(time.Hour * 12)
 
-<<<<<<< HEAD
 var debugDriveDB = flag.Bool("drivedb.debug", false, "print debug statements from the drive_db package and debug enable HTTP handlers which can leak all your data via HTTP.")
-=======
-var debugDriveDB = flag.Bool("drivedb.debug", false, "print debug statements from the drive_db package")
 var logChanges = flag.Bool("logchanges", false, "Log json encoded metadata as it is fetched from Google Drive.")
->>>>>>> f367d01d
 
 type debugging bool
 
@@ -79,11 +75,8 @@
 	changes      chan *gdrive.ChangeList
 	lruCache     *lru.Cache // inode to *File
 	pollInterval time.Duration
-<<<<<<< HEAD
 	sf           singleflight.Group
-=======
 	dbpath       string
->>>>>>> f367d01d
 }
 
 // NewDriveDB creates a new DriveDB and starts syncing.
@@ -563,15 +556,10 @@
 		l.StartChangeId(lastChangeId + 1)
 	}
 
-<<<<<<< HEAD
 	debug.Printf("Querying Google Drive for changes since %d.", lastChangeId)
-	for {
-=======
 	var filenum int
 	for {
 		filenum++
-		debug.Printf("Querying Google Drive for changes from change %d.", lastChangeId+1)
->>>>>>> f367d01d
 		c, err := l.Do()
 		if err != nil {
 			log.Printf("sync error: %v", err)
